--- conflicted
+++ resolved
@@ -34,11 +34,7 @@
     "docs:test": "cd docs && npm run test"
   },
   "dependencies": {
-<<<<<<< HEAD
-    "@fjell/core": "file:../core",
-=======
-    "@fjell/core": "^4.4.63",
->>>>>>> aac4e2a5
+    "@fjell/core": "^0.0.0",
     "@fjell/logging": "^4.4.58",
     "@fjell/registry": "^4.4.69",
     "deepmerge": "^4.3.1"
